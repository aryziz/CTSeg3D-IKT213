--- conflicted
+++ resolved
@@ -36,15 +36,17 @@
         save_stack(preprocessed_stack, out_preproc_path)
 
     # Seeding
-<<<<<<< HEAD
     seeding_cfg = cfg.get("seeding", {})
     max_bg_size = seeding_cfg.get("max_bg_size", 200000)
     min_bg_size = seeding_cfg.get("min_bg_size", 5000)
     classes = seeding_cfg.get("class", 3)
-    thresholds, labels, icv = multi_otsu_3d(preprocessed_stack, classes=classes, min_bg_size=min_bg_size, max_bg_size=max_bg_size)
-=======
-    thresholds, labels, icv = multi_otsu_3d(preprocessed_stack)
->>>>>>> 36f521d9
+    thresholds, labels, icv = multi_otsu_3d(
+        preprocessed_stack,
+        classes=classes,
+        min_bg_size=min_bg_size,
+        max_bg_size=max_bg_size,
+    )
+
     t1, t2 = thresholds
     foreground_mask = labels > 0
 
