from typing import Any, Tuple

import numpy as np
from scipy import ndimage as ndi
from skimage.filters import threshold_multiotsu, threshold_otsu
from skimage.morphology import ball


# ---------- gradients ----------
def sobel_3d_gradient(volume: np.ndarray) -> np.ndarray:
    v = volume.astype(np.float32, copy=False)
    gx = ndi.sobel(v, axis=0, mode="nearest")
    gy = ndi.sobel(v, axis=1, mode="nearest")
    gz = ndi.sobel(v, axis=2, mode="nearest")
    gxy = np.hypot(gx, gy, dtype=np.float32)
    return np.hypot(gxy, gz, dtype=np.float32)


# ---------- utilities ----------


def multi_otsu_3d(
    volume: np.ndarray,
    classes: int = 3,
    min_bg_size: int = 5000,
    max_bg_size: int = 200000,
) -> Tuple[Any, Any, float | int]:
    """
    3D multi-Otsu segmentation with background exclusion.
    Returns thresholds, labeled volume, and interclass variance.
    """
<<<<<<< HEAD
      Keep only voxels below gradient percentile threshold (interior regions).
      If seeds are provided, mask them; otherwise, return the interior mask.
      """
    grad = sobel_3d_gradient(volume)
    cutoff =  np.percentile(grad, percentile)
    mask = grad < cutoff
    return mask

if __name__ == '__main__':
    from utils.tif import read_tif, save_stack, tif_to_float32
    from preprocess import clip_and_scale, gaussian_3d

    v_raw = read_tif("data/Litarion.tif")
    v = tif_to_float32(v_raw)

    v_scaled, p1, p2 = clip_and_scale(v, pcts=(0.5, 99.5))
    print(f"Scaled to [0,1] using percentiles: {p1:.2e}-{p2:.2e}")
    print(f"min, max =", np.min(v_scaled), np.max(v_scaled))

    gauss = gaussian_3d(v_scaled)
    interior_mask = gradient_aware_filter(gauss)

    save_stack(interior_mask.astype(np.uint8) * 255, "data/results/Litarion_gradmask.tif")
    print(" Saved gradient-aware mask to data/results/Litarion_gradmask.tif")
=======
    v = volume.astype(np.float32, copy=False)

    # Detect background using Otsu threshold
    try:
        otsu_threshold = threshold_otsu(v)
        background_threshold = otsu_threshold * 0.3
    except Exception:
        background_threshold = np.percentile(v, 2)

    # Create background mask from largest low-intensity region
    low_intensity_mask = v < background_threshold

    if np.any(low_intensity_mask):
        labeled_mask, num_features = ndi.label(low_intensity_mask)

        if num_features > 0:
            component_sizes = np.bincount(labeled_mask.ravel())
            if len(component_sizes) > 1:
                largest_component = np.argmax(component_sizes[1:]) + 1
                background_mask = labeled_mask == largest_component

                # Apply size constraints to background region
                region_size = component_sizes[largest_component]
                if min_bg_size <= region_size <= max_bg_size:
                    background_mask = ndi.binary_dilation(
                        background_mask, structure=ball(1)
                    )
                else:
                    background_mask = low_intensity_mask
            else:
                background_mask = low_intensity_mask
        else:
            background_mask = low_intensity_mask
    else:
        background_mask = np.zeros_like(v, dtype=bool)

    # Segment only foreground regions
    foreground_mask = ~background_mask
    foreground_data = v[foreground_mask]

    if foreground_data.size == 0:
        return np.array([]), np.zeros_like(v, dtype=np.uint8), float("nan")

    # Apply multi-Otsu to foreground
    thresholds = threshold_multiotsu(foreground_data, classes=classes)

    # Label the volume (0 = background, 1..classes = foreground classes)
    labeled_volume = np.zeros_like(v, dtype=np.uint8)

    if foreground_data.size == 0:
        # nothing to segment; return empty foreground and NaN variance
        return np.array([]), labeled_volume, float("nan")

    t = thresholds  # len = classes-1

    # First foreground class
    labeled_volume[foreground_mask & (v <= t[0])] = 1

    # Middle classes (if any)
    for i in range(1, len(t)):
        mask = foreground_mask & (v > t[i - 1]) & (v <= t[i])
        labeled_volume[mask] = i + 1

    # Last foreground class
    labeled_volume[foreground_mask & (v > t[-1])] = classes

    # Interclass variance over foreground classes (background=0 is excluded)
    N_fg = int(foreground_mask.sum())
    if N_fg == 0:
        interclass_variance = float("nan")
    else:
        global_mean = float(v[foreground_mask].mean())

        class_means = []
        class_weights = []
        for c in range(1, classes + 1):  # foreground classes only
            cmask = labeled_volume == c
            n = int(cmask.sum())
            if n == 0:
                continue
            class_means.append(float(v[cmask].mean()))
            class_weights.append(n / N_fg)

        interclass_variance = sum(
            w * (m - global_mean) ** 2 for w, m in zip(class_weights, class_means)
        )

    return thresholds, labeled_volume, interclass_variance
>>>>>>> 4552d992
<|MERGE_RESOLUTION|>--- conflicted
+++ resolved
@@ -29,32 +29,6 @@
     3D multi-Otsu segmentation with background exclusion.
     Returns thresholds, labeled volume, and interclass variance.
     """
-<<<<<<< HEAD
-      Keep only voxels below gradient percentile threshold (interior regions).
-      If seeds are provided, mask them; otherwise, return the interior mask.
-      """
-    grad = sobel_3d_gradient(volume)
-    cutoff =  np.percentile(grad, percentile)
-    mask = grad < cutoff
-    return mask
-
-if __name__ == '__main__':
-    from utils.tif import read_tif, save_stack, tif_to_float32
-    from preprocess import clip_and_scale, gaussian_3d
-
-    v_raw = read_tif("data/Litarion.tif")
-    v = tif_to_float32(v_raw)
-
-    v_scaled, p1, p2 = clip_and_scale(v, pcts=(0.5, 99.5))
-    print(f"Scaled to [0,1] using percentiles: {p1:.2e}-{p2:.2e}")
-    print(f"min, max =", np.min(v_scaled), np.max(v_scaled))
-
-    gauss = gaussian_3d(v_scaled)
-    interior_mask = gradient_aware_filter(gauss)
-
-    save_stack(interior_mask.astype(np.uint8) * 255, "data/results/Litarion_gradmask.tif")
-    print(" Saved gradient-aware mask to data/results/Litarion_gradmask.tif")
-=======
     v = volume.astype(np.float32, copy=False)
 
     # Detect background using Otsu threshold
@@ -142,5 +116,4 @@
             w * (m - global_mean) ** 2 for w, m in zip(class_weights, class_means)
         )
 
-    return thresholds, labeled_volume, interclass_variance
->>>>>>> 4552d992
+    return thresholds, labeled_volume, interclass_variance